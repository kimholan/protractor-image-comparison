--- conflicted
+++ resolved
@@ -234,7 +234,6 @@
                 .then(() =>expect(browser.imageComparson.checkElement(dangerAlert, 'new-offset-element')).toEqual(0));
         });
     });
-<<<<<<< HEAD
 
     describe('compare fullpage screenshot', () => {
         beforeEach(function () {
@@ -267,6 +266,4 @@
                 .then(() => expect(browser.imageComparson.checkFullPageScreen(examplePageFail)).toBeGreaterThan(0));
         });
     });
-=======
->>>>>>> a9fc89c2
 });