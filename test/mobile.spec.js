--- conflicted
+++ resolved
@@ -47,10 +47,7 @@
 
                     browser.imageComparson = new imageComparison({
                         baselineFolder: './test/baseline/mobile/',
-<<<<<<< HEAD
                         debug: true,
-=======
->>>>>>> 0e37bdc9
                         formatImageName: `{tag}-${logName}-{width}x{height}-dpr-{dpr}`,
                         nativeWebScreenshot: ADBScreenshot,
                         screenshotPath: './.tmp/'
@@ -66,34 +63,25 @@
             const tagName = 'examplePage';
 
             browser.imageComparson.saveScreen(tagName)
-<<<<<<< HEAD
-                .then(() => expect(fs.existsSync(`${screenshotPath}/${tagName}-${devices[logName]['name']}.png`)).toBe(true));
-=======
                 .then(() => {
                     expect(helpers.fileExistSync(`${screenshotPath}/${tagName}-${devices[logName]['name']}.png`)).toBe(true);
                 });
->>>>>>> 0e37bdc9
         });
 
         it('should save an element', () => {
             const tagName = 'examplePageElement';
 
             browser.imageComparson.saveElement(headerElement, tagName)
-<<<<<<< HEAD
-                .then(() => expect(fs.existsSync(`${screenshotPath}/${tagName}-${devices[logName]['name']}.png`)).toBe(true));
-        });
-
-        it('should save a fullpage screenshot', () => {
-            const tagName = 'fullPage';
-
-            browser.imageComparson.saveFullPageScreens(tagName, {timeout:'1500a'})
-                .then(() => expect(fs.existsSync(`${screenshotPath}/${tagName}-${devices[logName]['name']}.png`)).toBe(true));
-
-=======
-                .then(() => {
-                    expect(helpers.fileExistSync(`${screenshotPath}/${tagName}-${devices[logName]['name']}.png`)).toBe(true);
-                });
->>>>>>> 0e37bdc9
+                .then(() => expect(helpers.fileExistSync(`${screenshotPath}/${tagName}-${devices[logName]['name']}.png`)).toBe(true));
+        });
+
+        fit('should save a fullpage screenshot', () => {
+            // const tagName = 'wswebcreation';
+            // const tagName = 'detesters';
+            const tagName = 'verloskundigenpraktijkmorgenland';
+
+            browser.imageComparson.saveFullPageScreens(tagName, {timeout: '1500a'})
+                .then(() => expect(helpers.fileExistSync(`${screenshotPath}/${tagName}-${devices[logName]['name']}.png`)).toBe(true));
         });
     });
 
@@ -271,8 +259,8 @@
                 .then(() => browser.sleep(1500));
         });
 
-        const exampleFullPage = 'example-fullpage-compare',
-            examplePageFail = `${exampleFullPage}-fail`;
+        const exampleFullPage = 'example-fullpage-compare';
+        const examplePageFail = `${exampleFullPage}-fail`;
 
         it('should compare successful with a baseline', () => {
             expect(browser.imageComparson.checkFullPageScreen(exampleFullPage)).toEqual(0);
