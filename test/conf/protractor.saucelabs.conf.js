--- conflicted
+++ resolved
@@ -11,191 +11,21 @@
 
 config.multiCapabilities = [
 
-    // // Mobile
-    // {
-    //     // SauceLabs
-    //     appiumVersion: "1.6.3",
-    //     browserName: 'Safari',
-    //     deviceName: "iPhone 6 Simulator",
-    //     deviceOrientation: "portrait",
-    //     platformName: 'iOS',
-    //     platformVersion: '10.0',
-    //     username: SAUCE_USERNAME,
-    //     accessKey: SAUCE_ACCESS_KEY,
-    //     build: process.env.TRAVIS_JOB_NUMBER,
-    //     public: "public",
-    //     "tunnel-identifier": process.env.TRAVIS_JOB_NUMBER,
-    //     logName: "iPhone 6 Simulator Safari",
-    //     shardTestFiles: true,
-    //     specs: mobileSpecs
-    // },
-    // {
-    //     // SauceLabs
-    //     appiumVersion: "1.6.3",
-    //     browserName: 'Safari',
-    //     deviceName: "iPad Air 2 Simulator",
-    //     deviceOrientation: "portrait",
-    //     platformName: 'iOS',
-    //     platformVersion: '10.0',
-    //     username: SAUCE_USERNAME,
-    //     accessKey: SAUCE_ACCESS_KEY,
-    //     build: process.env.TRAVIS_JOB_NUMBER,
-    //     public: "public",
-    //     "tunnel-identifier": process.env.TRAVIS_JOB_NUMBER,
-    //     logName: "iPad Air 2 Simulator Safari",
-    //     shardTestFiles: true,
-    //     specs: mobileSpecs
-    // },
-    // {
-    //     // SauceLabs
-    //     appiumVersion: "1.6.3",
-    //     browserName: 'Chrome',
-    //     deviceName: "Android GoogleAPI Emulator",
-    //     deviceOrientation: "portrait",
-    //     platformName: 'Android',
-    //     platformVersion: '7.0',
-    //     username: SAUCE_USERNAME,
-    //     accessKey: SAUCE_ACCESS_KEY,
-    //     build: process.env.TRAVIS_JOB_NUMBER,
-    //     public: "public",
-    //     "tunnel-identifier": process.env.TRAVIS_JOB_NUMBER,
-    //     logName: "Android GoogleAPI Emulator ChromeDriver",
-    //     shardTestFiles: true,
-    //     specs: mobileSpecs
-    // },
+    // Mobile
     {
         // SauceLabs
         appiumVersion: "1.6.3",
-        browserName: 'Chrome',
-        deviceName: "Android GoogleAPI Emulator",
+        browserName: 'Safari',
+        deviceName: "iPhone 6 Simulator",
         deviceOrientation: "portrait",
-<<<<<<< HEAD
-        platformName: 'Android',
-        platformVersion: '6.0',
-        username: SAUCE_USERNAME,
-        accessKey: SAUCE_ACCESS_KEY,
-        build: process.env.TRAVIS_JOB_NUMBER,
-=======
         platformName: 'iOS',
         platformVersion: '10.0',
->>>>>>> 2459aedb
         public: "public",
         "tunnel-identifier": process.env.TRAVIS_JOB_NUMBER,
-        logName: "Android GoogleAPI Emulator ADB",
+        logName: "iPhone 6 Simulator Safari",
         shardTestFiles: true,
-        specs: mobileSpecs,
-        nativeWebScreenshot: true
+        specs: mobileSpecs
     },
-<<<<<<< HEAD
-    // // Desktop
-    // {
-    //     // SauceLabs
-    //     browserName: 'chrome',
-    //     platform: "Windows 10",
-    //     version: "latest",
-    //     screenResolution: "1400x1050",
-    //     username: SAUCE_USERNAME,
-    //     accessKey: SAUCE_ACCESS_KEY,
-    //     build: process.env.TRAVIS_JOB_NUMBER,
-    //     // passed: true,
-    //     public: "public",
-    //     "tunnel-identifier": process.env.TRAVIS_JOB_NUMBER,
-    //     logName: "Chrome latest",
-    //     shardTestFiles: true,
-    //     specs: deskSpecs
-    // },
-    // {
-    //     // SauceLabs
-    //     browserName: 'firefox',
-    //     platform: "Windows 10",
-    //     version: "latest",
-    //     screenResolution: "1400x1050",
-    //     username: SAUCE_USERNAME,
-    //     accessKey: SAUCE_ACCESS_KEY,
-    //     build: process.env.TRAVIS_JOB_NUMBER,
-    //     public: "public",
-    //     "tunnel-identifier": process.env.TRAVIS_JOB_NUMBER,
-    //     logName: "Firefox latest",
-    //     shardTestFiles: true,
-    //     specs: deskSpecs
-    // },
-    // {
-    //     // SauceLabs
-    //     browserName: 'firefox',
-    //     platform: "Windows 10",
-    //     version: "47",
-    //     screenResolution: "1400x1050",
-    //     username: SAUCE_USERNAME,
-    //     accessKey: SAUCE_ACCESS_KEY,
-    //     build: process.env.TRAVIS_JOB_NUMBER,
-    //     public: "public",
-    //     "tunnel-identifier": process.env.TRAVIS_JOB_NUMBER,
-    //     logName: "Firefox 47",
-    //     shardTestFiles: true,
-    //     specs: deskSpecs
-    // },
-    // {
-    //     // SauceLabs
-    //     browserName: 'internet explorer',
-    //     platform: "Windows 8.1",
-    //     version: "11.0",
-    //     screenResolution: "1400x1050",
-    //     username: SAUCE_USERNAME,
-    //     accessKey: SAUCE_ACCESS_KEY,
-    //     build: process.env.TRAVIS_JOB_NUMBER,
-    //     public: "public",
-    //     "tunnel-identifier": process.env.TRAVIS_JOB_NUMBER,
-    //     logName: "IE11",
-    //     shardTestFiles: true,
-    //     specs: deskSpecs
-    // },
-    // {
-    //     // SauceLabs
-    //     browserName: 'MicrosoftEdge',
-    //     platform: "Windows 10",
-    //     version: "latest",
-    //     screenResolution: "1400x1050",
-    //     username: SAUCE_USERNAME,
-    //     accessKey: SAUCE_ACCESS_KEY,
-    //     build: process.env.TRAVIS_JOB_NUMBER,
-    //     public: "public",
-    //     "tunnel-identifier": process.env.TRAVIS_JOB_NUMBER,
-    //     logName: "Microsoft Edge latest",
-    //     shardTestFiles: true,
-    //     specs: deskSpecs
-    // },
-    // // Use 9 and 10 because of the different webdriver, 9 has an old and 10 a new
-    // {
-    //     // SauceLabs
-    //     browserName: 'safari',
-    //     platform: "OS X 10.11",
-    //     version: "9",
-    //     screenResolution: "1600x1200",
-    //     username: SAUCE_USERNAME,
-    //     accessKey: SAUCE_ACCESS_KEY,
-    //     build: process.env.TRAVIS_JOB_NUMBER,
-    //     public: "public",
-    //     "tunnel-identifier": process.env.TRAVIS_JOB_NUMBER,
-    //     logName: "Safari 9",
-    //     shardTestFiles: true,
-    //     specs: deskSpecs
-    // },
-    // {
-    //     // SauceLabs
-    //     browserName: 'safari',
-    //     platform: "OS X 10.11",
-    //     version: "10",
-    //     screenResolution: "1600x1200",
-    //     username: SAUCE_USERNAME,
-    //     accessKey: SAUCE_ACCESS_KEY,
-    //     build: process.env.TRAVIS_JOB_NUMBER,
-    //     public: "public",
-    //     "tunnel-identifier": process.env.TRAVIS_JOB_NUMBER,
-    //     logName: "Safari 10",
-    //     shardTestFiles: true,
-    //     specs: deskSpecs
-    // }
-=======
     {
         // SauceLabs
         appiumVersion: "1.6.3",
@@ -297,7 +127,6 @@
         shardTestFiles: true,
         specs: deskSpecs
     }
->>>>>>> 2459aedb
 ];
 
 exports.config = config;