--- conflicted
+++ resolved
@@ -21,94 +21,89 @@
     // Chrome remembers the last postion when the url is loaded again, this will reset it.
     afterEach(() => browser.executeScript('window.scrollTo(0, 0);'));
 
-<<<<<<< HEAD
-    const browserName = browser.browserName.replace(/ /g, ''),
-        logName = camelCase(browser.logName),
-=======
     const logName = camelCase(browser.logName),
->>>>>>> 9795b505
         resolution = '1366x768',
         dangerAlert = element(by.css('.uk-alert-danger')),
         headerElement = element(by.css('h1.uk-heading-large'));
 
-    // describe('basics', () => {
-    //     it('should save the screen', () => {
-    //         const tagName = 'examplePage';
-    //
-    //         browser.imageComparson.saveScreen(tagName)
-    //             .then(() => expect(fs.existsSync(`${screenshotPath}/${tagName}-${logName}-${resolution}-dpr-1.png`)).toBe(true));
-    //     });
-    //
-    //     it('should save element', () => {
-    //         const tagName = 'examplePageElement';
-    //
-    //         browser.imageComparson.saveElement(headerElement, tagName)
-    //             .then(() => expect(fs.existsSync(`${screenshotPath}/${tagName}-${logName}-${resolution}-dpr-1.png`)).toBe(true));
-    //     });
-    // });
+    describe('basics', () => {
+        it('should save the screen', () => {
+            const tagName = 'examplePage';
 
-    // describe('compare screen', () => {
-    //     const examplePage = 'example-page-compare',
-    //         examplePageFail = `${examplePage}-fail`;
-    //
-    //     it('should compare successful with a baseline', () => {
-    //         expect(browser.imageComparson.checkScreen(examplePage)).toEqual(0);
-    //     });
-    //
-    //     it('should save a difference after failure', () => {
-    //         browser.executeScript('arguments[0].innerHTML = "Test Demo Page";', headerElement.getWebElement());
-    //         browser.imageComparson.checkScreen(examplePageFail)
-    //             .then(() => expect(fs.existsSync(`${differencePath}/${examplePageFail}-${logName}-${resolution}-dpr-1.png`)).toBe(true));
-    //     });
-    //
-    //     it('should fail comparing with a baseline', () => {
-    //         browser.executeScript('arguments[0].innerHTML = "Test Demo Page";', headerElement.getWebElement())
-    //             .then(() => expect(browser.imageComparson.checkScreen(examplePageFail)).toBeGreaterThan(0));
-    //     });
-    //
-    //     it('should throw an error when no baseline is found', () => {
-    //         browser.imageComparson.checkScreen('noImage')
-    //             .then(() => fail(new Error('This should not succeed')))
-    //             .catch((error) => expect(error).toEqual('Image not found, saving current image as new baseline.'));
-    //     });
-    // });
+            browser.imageComparson.saveScreen(tagName)
+                .then(() => expect(fs.existsSync(`${screenshotPath}/${tagName}-${logName}-${resolution}-dpr-1.png`)).toBe(true));
+        });
 
-    // describe('compare element', () => {
-    //     const dangerAlertElement = 'dangerAlert-compare',
-    //         dangerAlertElementFail = `${dangerAlertElement}-fail`;
-    //
-    //     it('should compare successful with a baseline', () => {
-    //         browser.executeScript('arguments[0].scrollIntoView();', dangerAlert.getWebElement())
-    //             .then(() => expect(browser.imageComparson.checkElement(dangerAlert, dangerAlertElement)).toEqual(0));
-    //     });
-    //
-    //     it('should compare successful with a baseline with custom dimensions that is NOT scrolled', () => {
-    //         expect(browser.imageComparson.checkElement(headerElement, 'resizeDimensions-header-element', {resizeDimensions: 15})).toEqual(0);
-    //     });
-    //
-    //     it('should compare successful with a baseline with custom dimensions that is scrolled', () => {
-    //         browser.executeScript('arguments[0].scrollIntoView();', dangerAlert.getWebElement())
-    //             .then(() => expect(browser.imageComparson.checkElement(dangerAlert, `resizeDimensions-${dangerAlertElement}`, {resizeDimensions: 15})).toEqual(0));
-    //     });
-    //
-    //     it('should save a difference after failure', () => {
-    //         browser.executeScript('arguments[0].scrollIntoView(); arguments[0].style.color = "#2d7091";', dangerAlert.getWebElement());
-    //         browser.imageComparson.checkElement(dangerAlert, dangerAlertElementFail)
-    //             .then(() => expect(fs.existsSync(`${differencePath}/${dangerAlertElementFail}-${logName}-${resolution}-dpr-1.png`)).toBe(true));
-    //     });
-    //
-    //     it('should fail comparing with a baseline', () => {
-    //         browser.executeScript('arguments[0].scrollIntoView(); arguments[0].style.color = "#2d7091";', dangerAlert.getWebElement())
-    //             .then(() => expect(browser.imageComparson.checkElement(dangerAlert, dangerAlertElementFail)).toBeGreaterThan(0));
-    //     });
-    //
-    //     it('should throw an error when no baseline is found', () => {
-    //         browser.executeScript('arguments[0].scrollIntoView();', dangerAlert.getWebElement())
-    //             .then(() => browser.imageComparson.checkElement(dangerAlert, 'noImage'))
-    //             .then(() => fail(new Error('This should not succeed')))
-    //             .catch((error) => expect(error).toEqual('Image not found, saving current image as new baseline.'));
-    //     });
-    // });
+        it('should save element', () => {
+            const tagName = 'examplePageElement';
+
+            browser.imageComparson.saveElement(headerElement, tagName)
+                .then(() => expect(fs.existsSync(`${screenshotPath}/${tagName}-${logName}-${resolution}-dpr-1.png`)).toBe(true));
+        });
+    });
+
+    describe('compare screen', () => {
+        const examplePage = 'example-page-compare',
+            examplePageFail = `${examplePage}-fail`;
+
+        it('should compare successful with a baseline', () => {
+            expect(browser.imageComparson.checkScreen(examplePage)).toEqual(0);
+        });
+
+        it('should save a difference after failure', () => {
+            browser.executeScript('arguments[0].innerHTML = "Test Demo Page";', headerElement.getWebElement());
+            browser.imageComparson.checkScreen(examplePageFail)
+                .then(() => expect(fs.existsSync(`${differencePath}/${examplePageFail}-${logName}-${resolution}-dpr-1.png`)).toBe(true));
+        });
+
+        it('should fail comparing with a baseline', () => {
+            browser.executeScript('arguments[0].innerHTML = "Test Demo Page";', headerElement.getWebElement())
+                .then(() => expect(browser.imageComparson.checkScreen(examplePageFail)).toBeGreaterThan(0));
+        });
+
+        it('should throw an error when no baseline is found', () => {
+            browser.imageComparson.checkScreen('noImage')
+                .then(() => fail(new Error('This should not succeed')))
+                .catch((error) => expect(error).toEqual('Image not found, saving current image as new baseline.'));
+        });
+    });
+
+    describe('compare element', () => {
+        const dangerAlertElement = 'dangerAlert-compare',
+            dangerAlertElementFail = `${dangerAlertElement}-fail`;
+
+        it('should compare successful with a baseline', () => {
+            browser.executeScript('arguments[0].scrollIntoView();', dangerAlert.getWebElement())
+                .then(() => expect(browser.imageComparson.checkElement(dangerAlert, dangerAlertElement)).toEqual(0));
+        });
+
+        it('should compare successful with a baseline with custom dimensions that is NOT scrolled', () => {
+            expect(browser.imageComparson.checkElement(headerElement, 'resizeDimensions-header-element', {resizeDimensions: 15})).toEqual(0);
+        });
+
+        it('should compare successful with a baseline with custom dimensions that is scrolled', () => {
+            browser.executeScript('arguments[0].scrollIntoView();', dangerAlert.getWebElement())
+                .then(() => expect(browser.imageComparson.checkElement(dangerAlert, `resizeDimensions-${dangerAlertElement}`, {resizeDimensions: 15})).toEqual(0));
+        });
+
+        it('should save a difference after failure', () => {
+            browser.executeScript('arguments[0].scrollIntoView(); arguments[0].style.color = "#2d7091";', dangerAlert.getWebElement());
+            browser.imageComparson.checkElement(dangerAlert, dangerAlertElementFail)
+                .then(() => expect(fs.existsSync(`${differencePath}/${dangerAlertElementFail}-${logName}-${resolution}-dpr-1.png`)).toBe(true));
+        });
+
+        it('should fail comparing with a baseline', () => {
+            browser.executeScript('arguments[0].scrollIntoView(); arguments[0].style.color = "#2d7091";', dangerAlert.getWebElement())
+                .then(() => expect(browser.imageComparson.checkElement(dangerAlert, dangerAlertElementFail)).toBeGreaterThan(0));
+        });
+
+        it('should throw an error when no baseline is found', () => {
+            browser.executeScript('arguments[0].scrollIntoView();', dangerAlert.getWebElement())
+                .then(() => browser.imageComparson.checkElement(dangerAlert, 'noImage'))
+                .then(() => fail(new Error('This should not succeed')))
+                .catch((error) => expect(error).toEqual('Image not found, saving current image as new baseline.'));
+        });
+    });
 
     describe('fullpage screenshot', () => {
         it('should save a fullpage screenshot', () => {
