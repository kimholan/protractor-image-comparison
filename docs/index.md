--- conflicted
+++ resolved
@@ -21,7 +21,7 @@
 <dt><a href="#saveElement">saveElement(element, tag, options)</a> ⇒ <code>Promise</code></dt>
 <dd><p>Saves an image of the screen element</p>
 </dd>
-<dt><a href="#saveFullPageScreens">saveFullPageScreens(tag, options)</a> ⇒ <code>Promise</code></dt>
+<dt><a href="#saveFullPageScreen">saveFullPageScreen(tag, options)</a> ⇒ <code>Promise</code></dt>
 <dd><p>Saves a full page image of the screen</p>
 </dd>
 <dt><a href="#saveScreen">saveScreen(tag, options)</a> ⇒ <code>Promise</code></dt>
@@ -84,15 +84,8 @@
 | options | <code>object</code> | non-default options |
 | options.blockOut | <code>object</code> | blockout with x, y, width and height values |
 | options.resizeDimensions | <code>int</code> | the value to increase the size of the element that needs to be saved |
-<<<<<<< HEAD
-| options.disableCSSAnimation | <code>boolean</code> | enable or disable CSS animation |
-| options.comparisonOptions | <code>object</code> | comparison options |
-| options.comparisonOptions.ignoreAntialiasing | <code>boolean</code> | compare images an discard anti aliasing |
-| options.comparisonOptions.ignoreColors | <code>boolean</code> | Even though the images are in colour, the comparison wil compare 2 black/white images |
-=======
 | options.ignoreAntialiasing | <code>boolean</code> | compare images an discard anti aliasing |
 | options.ignoreColors | <code>boolean</code> | Even though the images are in colour, the comparison wil compare 2 black/white images |
->>>>>>> 0bf02223
 
 **Example**  
 ```js
@@ -160,15 +153,8 @@
 | options | <code>object</code> | (non-default) options |
 | options.blockOutStatusBar | <code>boolean</code> | blockout the statusbar yes or no |
 | options.blockOut | <code>object</code> | blockout with x, y, width and height values, it will override the global |
-<<<<<<< HEAD
-| options.disableCSSAnimation | <code>boolean</code> | enable or disable CSS animation |
-| options.comparisonOptions | <code>object</code> | comparison options |
-| options.comparisonOptions.ignoreAntialiasing | <code>boolean</code> | compare images an discard anti aliasing |
-| options.comparisonOptions.ignoreColors | <code>boolean</code> | Even though the images are in colour, the comparison wil compare 2 black/white images |
-=======
 | options.ignoreAntialiasing | <code>boolean</code> | compare images an discard anti aliasing |
 | options.ignoreColors | <code>boolean</code> | Even though the images are in colour, the comparison wil compare 2 black/white images |
->>>>>>> 0bf02223
 
 **Example**  
 ```js
@@ -211,9 +197,9 @@
 // Disable css animation on all elements
 browser.protractorImageComparison.saveElement(element(By.id('elementId')), 'imageA', {disableCSSAnimation: true});
 ```
-<a name="saveFullPageScreens"></a>
-
-## saveFullPageScreens(tag, options) ⇒ <code>Promise</code>
+<a name="saveFullPageScreen"></a>
+
+## saveFullPageScreen(tag, options) ⇒ <code>Promise</code>
 Saves a full page image of the screen
 
 **Kind**: global function  
@@ -230,11 +216,11 @@
 **Example**  
 ```js
 // Default
-browser.protractorImageComparison.saveFullPageScreens('imageA');
-// Disable css animation on all elements
-browser.protractorImageComparison.saveFullPageScreens('imageA',{disableCSSAnimation: true});
+browser.protractorImageComparison.saveFullPageScreen('imageA');
+// Disable css animation on all elements
+browser.protractorImageComparison.saveFullPageScreen('imageA',{disableCSSAnimation: true});
 // Add timeout between scrolling and taking a screenshot
-browser.protractorImageComparison.saveFullPageScreens('imageA',{fullPageScrollTimeout: 5000});
+browser.protractorImageComparison.saveFullPageScreen('imageA',{fullPageScrollTimeout: 5000});
 ```
 <a name="saveScreen"></a>
 
