--- conflicted
+++ resolved
@@ -52,20 +52,8 @@
         this.nativeWebScreenshot = options.nativeWebScreenshot ? true : false;
         this.blockOutStatusBar = options.blockOutStatusBar ? true : false;
 
-<<<<<<< HEAD
-        this.comparisonOptions = options.comparisonOptions || {};
-
-        // Set comparison defaults
-        if (!('ignoreAntialiasing' in this.comparisonOptions)) {
-            this.comparisonOptions.ignoreAntialiasing = false;
-        }
-        if (!('ignoreColors' in this.comparisonOptions)) {
-            this.comparisonOptions.ignoreColors = false;
-        }
-=======
         this.ignoreAntialiasing = options.ignoreAntialiasing || false;
         this.ignoreColors = options.ignoreColors || false;
->>>>>>> 0bf02223
 
         // OS offsets
         let androidOffsets = options.androidOffsets && typeof options.androidOffsets === 'object' ? options.androidOffsets : {},
@@ -669,37 +657,18 @@
      * @param {object} options non-default options
      * @param {object} options.blockOut blockout with x, y, width and height values
      * @param {int} options.resizeDimensions the value to increase the size of the element that needs to be saved
-<<<<<<< HEAD
-     * @param {boolean} options.disableCSSAnimation enable or disable CSS animation
-     * @param {object} options.comparisonOptions comparison options
-     * @param {boolean} options.comparisonOptions.ignoreAntialiasing compare images an discard anti aliasing
-     * @param {boolean} options.comparisonOptions.ignoreColors Even though the images are in colour, the comparison wil compare 2 black/white images
-=======
      * @param {boolean} options.ignoreAntialiasing compare images an discard anti aliasing
      * @param {boolean} options.ignoreColors Even though the images are in colour, the comparison wil compare 2 black/white images
->>>>>>> 0bf02223
      * @return {Promise} When the promise is resolved it will return the percentage of the difference
      * @public
      */
     checkElement(element, tag, options) {
         const checkOptions = options || {},
             ignoreRectangles = 'blockOut' in checkOptions ? checkOptions.blockOut : [];
-<<<<<<< HEAD
-        let resembleOptions = checkOptions.comparisonOptions || this.comparisonOptions;
-
-        if (!('ignoreAntialiasing' in resembleOptions)) {
-            resembleOptions.ignoreAntialiasing = this.comparisonOptions.ignoreAntialiasing;
-        }
-        if (!('ignoreColors' in resembleOptions)) {
-            resembleOptions.ignoreColors = this.comparisonOptions.ignoreColors;
-        }
-=======
-
         let resembleOptions = [];
 
         resembleOptions.ignoreAntialiasing = checkOptions.ignoreAntialiasing || checkOptions.ignoreAntialiasing === false ? checkOptions.ignoreAntialiasing : this.ignoreAntialiasing;
         resembleOptions.ignoreColors = checkOptions.ignoreColors || checkOptions.ignoreColors === false ? checkOptions.ignoreColors : this.ignoreColors;
->>>>>>> 0bf02223
 
         resembleOptions.ignoreRectangles = ignoreRectangles;
 
@@ -804,15 +773,8 @@
      * @param {object} options (non-default) options
      * @param {boolean} options.blockOutStatusBar blockout the statusbar yes or no
      * @param {object} options.blockOut blockout with x, y, width and height values, it will override the global
-<<<<<<< HEAD
-     * @param {boolean} options.disableCSSAnimation enable or disable CSS animation
-     * @param {object} options.comparisonOptions comparison options
-     * @param {boolean} options.comparisonOptions.ignoreAntialiasing compare images an discard anti aliasing
-     * @param {boolean} options.comparisonOptions.ignoreColors Even though the images are in colour, the comparison wil compare 2 black/white images
-=======
      * @param {boolean} options.ignoreAntialiasing compare images an discard anti aliasing
      * @param {boolean} options.ignoreColors Even though the images are in colour, the comparison wil compare 2 black/white images
->>>>>>> 0bf02223
      * @return {Promise} When the promise is resolved it will return the percentage of the difference
      * @public
      */
@@ -823,18 +785,7 @@
         let ignoreRectangles = 'blockOut' in checkOptions ? checkOptions.blockOut : [];
         let resembleOptions = [];
 
-<<<<<<< HEAD
-
-        if (!('ignoreAntialiasing' in resembleOptions)) {
-            resembleOptions.ignoreAntialiasing = this.comparisonOptions.ignoreAntialiasing;
-        }
-        if (!('ignoreColors' in resembleOptions)) {
-            resembleOptions.ignoreColors = this.comparisonOptions.ignoreColors;
-        }
-=======
-        resembleOptions.ignoreAntialiasing = checkOptions.ignoreAntialiasing || checkOptions.ignoreAntialiasing === false ? checkOptions.ignoreAntialiasing : this.ignoreAntialiasing;
         resembleOptions.ignoreColors = checkOptions.ignoreColors || checkOptions.ignoreColors === false ? checkOptions.ignoreColors : this.ignoreColors;
->>>>>>> 0bf02223
 
         return this.saveScreen(tag, checkOptions)
             .then(() => this._checkImageExists(tag))
