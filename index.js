--- conflicted
+++ resolved
@@ -85,7 +85,7 @@
         this.chromeShadowPadding = 6;
 
         this.tempFullScreenFolder = path.join(this.baseFolder, 'tempFullScreen');
-        this.fullPageScrollTimeout = 1000;
+        this.fullPageScrollTimeout = 1500;
 
         fs.ensureDirSync(this.actualFolder);
         fs.ensureDirSync(this.baselineFolder);
@@ -129,19 +129,20 @@
      * @private
      */
     _composeAndSaveFullScreenshot(tag, parts, part, image) {
-        const imageHeight = this.fullPageHeight * this.devicePixelRatio;
-        const imageWidth = this.fullPageWidth * this.devicePixelRatio;
+        const imageHeight = (this.fullPageHeight * this.devicePixelRatio) - (this.chromeShadowPadding* this.devicePixelRatio);
+        // const imageWidth = this.fullPageWidth * this.devicePixelRatio; // @todo: changed this for mobile to clientWidth
+        const imageWidth = this.clientWidth * this.devicePixelRatio;
         const height = (this.innerHeight - this.chromeShadowPadding) * (part - 1) * this.devicePixelRatio;
 
-        if (this.debug) {
-            console.log('\n####################################################');
-            console.log('_composeAndSaveFullScreenshot()');
-            console.log('imageHeight = ', imageHeight);
-            console.log('innerHeight = ', this.innerHeight);
-            console.log('imageWidth = ', imageWidth);
-            console.log('height = ', height);
-            console.log('####################################################\n');
-        }
+        // if (this.debug) {
+        //     console.log('\n####################################################');
+        //     console.log('_composeAndSaveFullScreenshot()');
+        //     console.log('imageHeight = ', imageHeight);
+        //     console.log('innerHeight = ', this.innerHeight);
+        //     console.log('imageWidth = ', imageWidth);
+        //     console.log('height = ', height);
+        //     console.log('####################################################\n');
+        // }
 
         let imageOutput = image || null;
 
@@ -611,7 +612,7 @@
      * @returns {Promise}
      * @private
      */
-    _scrollToAndDetermineHeights(verticalCoordinate) {
+    _scrollToAndDetermineFullPageHeight(verticalCoordinate) {
         return browser.driver.executeAsyncScript(_scrollAndReturnFullPageHeight, verticalCoordinate, this.fullPageScrollTimeout);
 
         function _scrollAndReturnFullPageHeight(y, timeout, done) {
@@ -648,17 +649,12 @@
         let actualFullPageHeight;
         let isLastScreenshot;
 
-<<<<<<< HEAD
-        return this._scrollToAndDetermineHeights(verticalCoordinate)
+        return this._scrollToAndDetermineFullPageHeight(verticalCoordinate)
             .then(heights => {
+                // actualFullPageHeight = height;
                 console.log('\nScrolled to = ', verticalCoordinate);
                 actualFullPageHeight = heights.scrollHeight; // with dpr
                 this.innerHeight = heights.innerHeight;
-=======
-        return this._scrollToAndDetermineFullPageHeight(verticalCoordinate)
-            .then(height => {
-                actualFullPageHeight = height;
->>>>>>> 0e37bdc9
 
                 return browser.takeScreenshot()
             })
@@ -677,13 +673,14 @@
                     this.fullPageHeight = this.screenshotHeight;
                 } else {
                     // Value can be equal, or bigger due to for example lazyloading
-                    this.fullPageHeight = actualFullPageHeight - this.chromeShadowPadding;
+                    // this.fullPageHeight = actualFullPageHeight - this.chromeShadowPadding; // @todo: changed this for mobile
+                    this.fullPageHeight = actualFullPageHeight;
                 }
 
-                // Determine the crop height and postion from where to crop
-                isLastScreenshot = this.innerHeight * part > this.fullPageHeight;
-
                 if (this._isMobile() && this.nativeWebScreenshot) {
+                    // Determine the crop height and postion from where to crop
+                    isLastScreenshot = (this.innerHeight - this.chromeShadowPadding) * part > this.fullPageHeight;
+
                     // iOS + Android determine cropHeight for height
                     // iOS + Android determine cropTopPosition for y
                     // @todo, need to rethink the _getAndroid- and _getIOSPosition-, only give element coordinates back
@@ -702,9 +699,13 @@
 
                     const statusAndAddressBarHeight = statusBarHeight + addressBarCurrentHeight;
 
-                    cropHeight = isLastScreenshot ? this.fullPageHeight - ((this.innerHeight - this.chromeShadowPadding) * (part - 1)) : this.innerHeight - this.chromeShadowPadding;
+                    // still got 6px extra black on the last screenshot, need to get this out, then it is good
+                    cropHeight = isLastScreenshot ? this.fullPageHeight - ((this.innerHeight - this.chromeShadowPadding) * (part - 1)) - this.chromeShadowPadding: this.innerHeight - this.chromeShadowPadding;
                     cropTopPosition = isLastScreenshot ? statusAndAddressBarHeight + this.innerHeight - cropHeight : statusAndAddressBarHeight + this.chromeShadowPadding;
                 } else {
+                    // Determine the crop height and postion from where to crop
+                    isLastScreenshot = this.innerHeight * part > this.fullPageHeight;
+
                     cropHeight = isLastScreenshot ? this.fullPageHeight - currentVerticalCoordinate : this.innerHeight;
                     cropTopPosition = isLastScreenshot ? this.innerHeight - cropHeight : 0;
                     // large image screenshot
@@ -729,7 +730,8 @@
                     console.log('currentVerticalCoordinate = ', currentVerticalCoordinate);
                     console.log('verticalCoordinate = ', verticalCoordinate);
                     console.log('trying part =', part);
-                    console.log(`this.innerHeight * part > this.fullPageHeight = ${this.innerHeight * part} > ${this.fullPageHeight}`);
+                    console.log('isLastScreenshot = ', isLastScreenshot);
+                    console.log(`(this.innerHeight * part) - this.chromeShadowPadding > this.fullPageHeight = ${(this.innerHeight * part) - this.chromeShadowPadding} > ${this.fullPageHeight}`);
                     console.log('cropHeight = ', cropHeight);
                     console.log('cropTopPosition = ', cropTopPosition);
                     console.log('rectangles =', rectangles);
