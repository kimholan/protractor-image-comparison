'use strict';

const assert = require('assert'),
    camelCase = require('camel-case'),
    fs = require('fs'),
    mkdirp = require('mkdirp'),
    path = require('path'),
    PNGImage = require('png-image'),
<<<<<<< HEAD
    PNGJSImage = require('pngjs-image'),
    ResembleJS = require('./lib/resemble');
=======
    resembleJS = require('./lib/resemble');
>>>>>>> e150147d

/**
 * image-diff protractor plugin class
 *
 * @constructor
 * @class protractorImageComparison
 * @param {object} options
 * @param {string} options.baselineFolder Path to the baseline folder
 * @param {string} options.screenshotPath Path to the folder where the screenshots are saved
 * @param {boolean} options.debug Add some extra logging and always save the image difference (default:false)
 * @param {string} options.formatImageOptions Custom variables for Image Name (default:{tag}-{browserName}-{width}x{height}-dpr-{dpr})
 * @param {boolean} options.disableCSSAnimation Disable all css animations on a page (default:false)
 * @param {boolean} options.nativeWebScreenshot If a native screenshot of a device (complete screenshot) needs to be taken (default:false)
 * @param {boolean} options.blockOutStatusBar  If the statusbar on mobile / tablet needs to blocked out by default
 * @param {object} options.comparisonOptions comparison options
 * @param {boolean} options.comparisonOptions.ignoreAntialiasing compare images an discard anti aliasing
 * @param {boolean} options.comparisonOptions.ignoreColors Even though the images are in colour, the comparison wil compare 2 black/white images
 * @param {object} options.androidOffsets Object that will hold custom values for the statusBar, addressBar and toolBar
 * @param {object} options.iosOffsets Object that will hold the custom values for the statusBar and addressBar
 *
 * @property {string} actualFolder Path where the actual screenshots are saved
 * @property {string} diffFolder Path where the differences are saved
 * @property {int} devicePixelRatio Ratio of the (vertical) size of one physical pixel on the current display device to the size of one device independent pixels(dips)
 * @property {object} androidOffsets Object that will hold de defaults for the statusBar, addressBar and toolBar
 * @property {object} iosOffsets Object that will hold de defaults for the statusBar and addressBar
 * @property {int} screenshotHeight height of the screenshot of the page
 * @property {int} resizeDimensions dimensions that will be used to make the the element coordinates bigger. This needs to be in pixels
 * @property {string} tempFullScreenFolder Path where the temporary fullscreens are saved
 * @property {int} fullPageScrollTimeout Default timeout to wait after a scroll
 */

class protractorImageComparison {
    constructor(options) {
        assert.ok(options.baselineFolder, 'Image baselineFolder not given.');
        assert.ok(options.screenshotPath, 'Image screenshotPath not given.');

        this.baselineFolder = path.normalize(options.baselineFolder);
        this.baseFolder = path.normalize(options.screenshotPath);
        this.debug = options.debug || false;
        this.formatString = options.formatImageName || '{tag}-{browserName}-{width}x{height}-dpr-{dpr}';
        this.disableCSSAnimation = options.disableCSSAnimation || false;

        this.nativeWebScreenshot = options.nativeWebScreenshot ? true : false;
        this.blockOutStatusBar = options.blockOutStatusBar ? true : false;

        this.comparisonOptions = options.comparisonOptions || {};

        // Set comparison defaults
        if(!('ignoreAntialiasing' in this.comparisonOptions)){
            this.comparisonOptions.ignoreAntialiasing = false;
        }
        if(!('ignoreColors' in this.comparisonOptions)){
            this.comparisonOptions.ignoreColors = false;
        }

        // OS offsets
        let androidOffsets = options.androidOffsets && typeof options.androidOffsets === 'object' ? options.androidOffsets : {},
            iosOffsets = options.iosOffsets && typeof options.iosOffsets === 'object' ? options.iosOffsets : {},
            androidDefaultOffsets = {
                statusBar: 24,
                addressBar: 56,
                toolBar: 48
            },
            iosDefaultOffsets = {
                statusBar: 20,
                addressBar: 44
            };

        this.androidOffsets = this._mergeDefaultOptions(androidDefaultOffsets, androidOffsets);
        this.iosOffsets = this._mergeDefaultOptions(iosDefaultOffsets, iosOffsets);

        this.actualFolder = path.join(this.baseFolder, 'actual');

        this.diffFolder = path.join(this.baseFolder, 'diff');

        this.devicePixelRatio = 1;

        this.screenshotHeight = 0;

        this.resizeDimensions = 0;

        this.tempFullScreenFolder = path.join(this.baseFolder, 'tempFullScreen');
        this.fullPageScrollTimeout = 1000;

        if (!fs.existsSync(this.diffFolder) || !fs.statSync(this.diffFolder).isDirectory()) {
            mkdirp.sync(this.diffFolder);
        }

        if (!fs.existsSync(this.baselineFolder) || !fs.statSync(this.baselineFolder).isDirectory()) {
            mkdirp.sync(this.baselineFolder);
        }

        if (!fs.existsSync(this.actualFolder) || !fs.statSync(this.actualFolder).isDirectory()) {
            mkdirp.sync(this.actualFolder);
        }

        if (!fs.existsSync(this.tempFullScreenFolder) || !fs.statSync(this.tempFullScreenFolder).isDirectory()) {
            mkdirp.sync(this.tempFullScreenFolder);
        }
    }

    /**
     * Checks if image exists as a baseline image
     * @param {string} tag
     * @returns {Promise}
     * @private
     */
    _checkImageExists(tag) {
        return new Promise((resolve, reject) => {
            fs.access(path.join(this.baselineFolder, this._formatFileName(this.formatString, tag)), fs.F_OK, error => {
                if (error) {
                    reject('Image not found, saving current image as new baseline.');
                } else {
                    resolve();
                }
            });
        });
    }

    /**
     * Compose a full page screenshot and save it
     * @param {string} tag The tag that is used
     * @param {number} parts The amount of parts that need to be processed
     * @param {number} part The current part of the screenshot that is being processed
     * @param {string} image The current image output that needs to be saved
     * @returns {Promise}
     * @private
     */
    _composeAndSaveFullScreenshot(tag, parts, part, image) {
        const imageHeight = this.fullPageHeight * this.devicePixelRatio;
        const imageWidth = this.fullPageWidth * this.devicePixelRatio;
        const height = this.innerHeight * (part - 1) * this.devicePixelRatio;

        let imageOutput = image || null;

        if (part === 1) {
            imageOutput = PNGJSImage.createImage(imageWidth, imageHeight);
        } else if (part > parts) {
            return new Promise(resolve => {
                imageOutput.writeImageSync(path.join(this.actualFolder, this._formatFileName(this.formatString, tag)));
                resolve();
            });
        }

        const stitchImage = PNGJSImage.readImageSync(path.join(this.tempFullScreenFolder, this._formatFileName(this.formatString, `${tag}-${part}`)));
        stitchImage.getImage().bitblt(imageOutput.getImage(), 0, 0, stitchImage.getWidth(), stitchImage.getHeight(), 0, height);

        return this._composeAndSaveFullScreenshot(tag, parts, part + 1, imageOutput)
    }

    /**
     * Determine the rectangles conform the correct browser / devicePixelRatio
     * @param {Promise} element The ElementFinder to get the rectangles of
     * @returns {object} returns the correct rectangles rectangles
     * @private
     */
    _determineRectangles(element) {
        let height,
            rect,
            width,
            x,
            y;

        return element.getSize()
            .then(elementSize => {
                height = elementSize.height;
                width = elementSize.width;

                return this._getElementPosition(element);
            })
            .then(position => {
                x = Math.round(position.x);
                y = Math.round(position.y);

                if (x < this.resizeDimensions) {
                    console.log('\n WARNING: The x-coordinate may not be negative. No width resizing of the element has been executed\n');
                } else if (((x - this.resizeDimensions) + width + 2 * this.resizeDimensions) > this.width) {
                    console.log('\n WARNING: The new coordinate may not be outside the screen. No width resizing of the element has been executed\n');
                } else {
                    x = x - this.resizeDimensions;
                    width = width + 2 * this.resizeDimensions
                }

                if (y < this.resizeDimensions) {
                    console.log('\n WARNING: The y-coordinate may not be negative. No height resizing of the element has been executed\n');
                } else if ((y < this.height && ((y - this.resizeDimensions) + height + 2 * this.resizeDimensions) > this.height) ||
                    ((y - this.resizeDimensions) + height + 2 * this.resizeDimensions) > this.screenshotHeight) {
                    console.log('\n WARNING: The new coordinate may not be outside the screen. No height resizing of the element has been executed\n');
                } else {
                    y = y - this.resizeDimensions;
                    height = height + 2 * this.resizeDimensions
                }

                rect = {
                    height: height,
                    width: width,
                    x: x,
                    y: y
                };

                return this._multiplyObjectValuesAgainstDPR(rect);
            });
    }

    /**
     * Determines the image comparison paths with the tags for the paths + filenames
     * @param {string} tag
     * @returns {Object}
     * @private
     */
    _determineImageComparisonPaths(tag) {
        const imageComparisonPaths = {},
            tagName = this._formatFileName(this.formatString, tag);

        imageComparisonPaths['actualImage'] = path.join(this.actualFolder, tagName);
        imageComparisonPaths['baselineImage'] = path.join(this.baselineFolder, tagName);
        imageComparisonPaths['imageDiffPath'] = path.join(this.diffFolder, path.basename(tagName));

        return imageComparisonPaths;
    }

    /**
     * This methods determines the position of the element to the top of the screenshot based on the fact that a
     * screenshot on Android is a device screenshot including:
     * - statusbar (given default height = 24 px)
     * - addressbar (can variate in height in Chrome. In chrome is can be max 56px but after scroll it will be smaller, the app
     *   doesn't have a navbar)
     * - the view
     * @param {Promise} element The ElementFinder that is used to get the position
     * @returns {Promise} The x/y position of the element
     * @private
     */
    _getAndroidPosition(element) {
        function getDataObject(element, statusBarHeight, addressBarHeight, toolBarHeight) {
            var elementPosition = element.getBoundingClientRect(),
                screenHeight = window.screen.height,
                windowInnerHeight = window.innerHeight,
                addressBarCurrentHeight = 0;

            if (screenHeight === (statusBarHeight + addressBarHeight + windowInnerHeight + toolBarHeight)) {
                addressBarCurrentHeight = addressBarHeight;
            } else if (screenHeight === (statusBarHeight + addressBarHeight + windowInnerHeight )) {
                addressBarCurrentHeight = addressBarHeight;
            }

            return {
                x: elementPosition.left,
                y: statusBarHeight + addressBarCurrentHeight + elementPosition.top
            };
        }

        return browser.driver.executeScript(getDataObject, element.getWebElement(), this.androidOffsets.statusBar, this.androidOffsets.addressBar, this.androidOffsets.toolBar);
    }

    _formatFileName(formatString, tag) {
        let defaults = {
            'browserName': this.browserName,
            'deviceName': this.deviceName,
            'dpr': this.devicePixelRatio,
            'height': this.height,
            'logName': camelCase(this.logName),
            'mobile': this._isMobile() && this.testInBrowser ? this.browserName : this._isMobile() ? 'app' : '',
            'name': this.name,
            'tag': tag,
            'width': this.width
        };

        defaults = this._mergeDefaultOptions(defaults, this.formatOptions);

        Object.keys(defaults).forEach(function (value) {
            formatString = formatString.replace(`{${value}}`, defaults[value]);
        });

        return formatString + '.png';
    }

    /**
     * Get the position of a given element according to the TOP of the PAGE
     * @param {Promise} element The ElementFinder that is used to get the position
     * @returns {Promise} The x/y position of the element
     * @private
     */
    _getElementPositionTopPage(element) {
        return element.getLocation()
            .then(point => {
                return {x: point.x, y: point.y};
            });
    }

    /**
     * Get the position of a given element according to the TOP of the WINDOW
     * @param {Promise} element The ElementFinder that is used to get the position
     * @returns {Promise} The x/y position of the element
     * @private
     */
    _getElementPositionTopWindow(element) {
        return browser.driver.executeScript('return arguments[0].getBoundingClientRect();', element.getWebElement())
            .then(position => {
                return {x: position.left, y: position.top};
            });
    }

    /**
     * Get the position of the element based on OS / Browser / Device.
     * Some webdrivers make a screenshot of the complete page, not of the visbile part.
     * A device can make a complete screenshot of the screen, including statusbar and addressbar / buttonbar, but it can
     * also be created with ChromeDriver. Then a screenshot will be made of the viewport and the calculation is the same
     * as for a Chrome desktop browser.
     * The rest of the browsers make a screenshot of the visible part.
     * @param {Promise} element The ElementFinder that is used to get the position
     * @returns {Promise} The x/y position of the element
     * @private
     */
    _getElementPosition(element) {
        if (this._isIOS()) {
            return this._getIOSPosition(element);
        } else if (this._isAndroid() && this.nativeWebScreenshot) {
            return this._getAndroidPosition(element);
        } else if (this.screenshotHeight > this.innerHeight && !this._isAndroid()) {
            return this._getElementPositionTopPage(element);
        }

        return this._getElementPositionTopWindow(element);
    }

    /**
     * Get the data of the instance that is running
     *
     * @property {string} browserName name of the browser that is used to execute the test on
     * @property {boolean} testInBrowser boolean that determines if the test is executed in a browser or not
     * @property {string} name name name from the capabilites
     * @property {string} logName logName from the capabilities
     *
     * // For mobile
     * @property {string} platformName mobile OS platform to use
     * @property {string} deviceName the kind of mobile device or emulator to use
     * @property {boolean} nativeWebScreenshot  Android can take screenshots of the webview (with Chromedriver) or a complete screenshot (like SauceLabs or Perfecto does)
     *
     * @property {number} devicePixelRatio Ratio of the (vertical) size of one physical pixel on the current display device to the size of one device independent pixels(dips)
     * @property {number} fullPageHeight fullPageHeight of the browser
     * @property {number} fullPageWidth fullPageWidth of the browser
     * @property {number} innerHeight innerHeight of the browser
     * @property {number} clientWidth width of the browser without the vertical scrollbar
     * @property {number} height Height of the browser
     * @property {number} width Width of the browser
     *
     * @returns {promise}
     * @private
     */
    _getInstanceData() {
        return browser.getProcessedConfig()
            .then(browserConfig => {
                this.browserName = browserConfig.capabilities.browserName ? browserConfig.capabilities.browserName.toLowerCase() : '';
                this.testInBrowser = this.browserName !== '';
                this.name = browserConfig.capabilities.name ? browserConfig.capabilities.name : '';
                this.logName = browserConfig.capabilities.logName ? browserConfig.capabilities.logName : '';

                // Used for mobile
                this.platformName = browserConfig.capabilities.platformName ? browserConfig.capabilities.platformName.toLowerCase() : '';
                this.deviceName = browserConfig.capabilities.deviceName ? browserConfig.capabilities.deviceName.toLowerCase() : '';
                // this.nativeWebScreenshot of the constructor can be overruled by the capabilities when the constructor value is false
                if (!this.nativeWebScreenshot) {
                    this.nativeWebScreenshot = browserConfig.capabilities.nativeWebScreenshot ? true : false;
                }

                return browser.driver.executeScript(setCSSAndRetrieveBrowserData, this.platformName, this.disableCSSAnimation);

                // Platform name is used for determining height / width which is different for desktop and mobile
                function setCSSAndRetrieveBrowserData(platformName, disableCSSAnimation) {
                    var animation = '* {' +
                            '-webkit-transition-duration: 0s !important;' +
                            'transition-duration: 0s !important;' +
                            '-webkit-animation-duration: 0s !important;' +
                            'animation-duration: 0s !important;' +
                            '}',
                        scrollBar = '*::-webkit-scrollbar { -webkit-appearance: none;}',
                        css = disableCSSAnimation ? scrollBar + animation : scrollBar,
                        head = document.head || document.getElementsByTagName('head')[0],
                        style = document.createElement('style');

                    style.type = 'text/css';
                    style.appendChild(document.createTextNode(css));
                    head.appendChild(style);

                    return {
                        clientWidth: document.body.clientWidth,
                        fullPageHeight: document.body.scrollHeight,
                        fullPageWidth: document.body.scrollWidth,
                        height: platformName === '' ? window.outerHeight : window.screen.height,
                        innerHeight: window.innerHeight,
                        pixelRatio: window.devicePixelRatio,
                        width: platformName === '' ? window.outerWidth : window.screen.width
                    };
                }
            })
            .then(browserData => {
                // Firefox creates screenshots in a different way. Although it could be taken on a Retina screen,
                // the screenshot is returned in its original (no factor x is used) dimensions
                this.devicePixelRatio = this._isFirefox() ? this.devicePixelRatio : browserData.pixelRatio;
                this.fullPageHeight = browserData.fullPageHeight;
                this.fullPageWidth = browserData.fullPageWidth;
                this.innerHeight = browserData.innerHeight;
                this.clientWidth = browserData.clientWidth;
                this.height = browserData.height;
                this.width = browserData.width;
            });
    }

    /**
     * This method returns the position of an element on the screen based on the fact that a screenshot on iOS is a
     * device screenshot including:
     * - statusbar (given default height = 20px)
     * - addressbar (can variate in height in Safari. In Safari is can be max 44px but after scroll it will be smaller. Because
     *   through automation a scrollIntoView is done the navigationbar an button bar are not influenced. A physical scroll
     *   will influence the heights.  The app doesn't has a navbar)
     * - the viewpot
     * - toolbar (this buttonbar is only visible when the page is not scrolled, it is not visible in the app, by default
     *   it is 44px, not used for determining the position of the element and not present on an iPad)
     * @param {Promise} element The ElementFinder that is used to get the position
     * @returns {Promise} The x/y position of the element
     * @private
     */
    _getIOSPosition(element) {
        function getDataObject(element, addressBar, statusBar) {
            var screenHeight = window.screen.height,
                screenWidth = window.screen.width,
                windowInnerHeight = window.innerHeight,
                /* iPad converts screenheight in portraitmode to a incorrect value */
                rotatedScreenHeight = screenHeight > screenWidth ? screenWidth : screenHeight,
                elementPosition,
                y;

            if (screenHeight === windowInnerHeight || rotatedScreenHeight === windowInnerHeight) {
                /* the app */
                elementPosition = element.getBoundingClientRect();
                y = elementPosition.top;
            } else {
                /* safari */
                elementPosition = element.getBoundingClientRect();
                y = statusBar + addressBar + elementPosition.top;
            }

            return {
                x: elementPosition.left,
                y: y
            };
        }

        return browser.driver.executeScript(getDataObject, element.getWebElement(), this.iosOffsets.addressBar, this.iosOffsets.statusBar);
    }

    /**
     * Checks if the os is Android
     * @returns {boolean}
     * @private
     */
    _isAndroid() {
        return this.platformName.toLowerCase() === 'android';
    }

    /**
     * Checks if the browser is firefox
     * @returns {boolean}
     * @private
     */
    _isFirefox() {
        return this.browserName === 'firefox';
    }

    /**
     * Checks if the os is ios
     * @returns {boolean}
     * @private
     */
    _isIOS() {
        return this.platformName.toLowerCase() === 'ios';
    }

    /**
     * For Appium and Perfecto the platformName needs to be provided, this will tell if the test is executed on mobile
     * @returns {boolean}
     * @private
     */
    _isMobile() {
        return this.platformName !== '';
    }

    /**
     * Merges non-default options from optionsB into optionsA
     *
     * @method mergeDefaultOptions
     * @param {object} optionsA
     * @param {object} optionsB
     * @return {object}
     * @private
     */
    _mergeDefaultOptions(optionsA, optionsB) {
        optionsB = (typeof optionsB === 'object') ? optionsB : {};

        for (var option in optionsB) {
            if (optionsA.hasOwnProperty(option)) {
                optionsA[option] = optionsB[option];
            }
        }

        return optionsA;
    }

    /**
     * Return the values of an object multiplied against the devicePixelRatio
     * @param {object} values
     * @returns {Object}
     * @private
     */
    _multiplyObjectValuesAgainstDPR(values) {
        Object.keys(values).map(value => {
            values[value] *= this.devicePixelRatio;
        });

        return values;
    }

    /**
     * Save a cropped screenshot
     * @param {string} bufferedScreenshot a new Buffer screenshot
     * @param {string} folder path of the folder where the image needs to be saved
     * @param {object} rectangles x, y, height and width data to determine the crop
     * @param {string} tag The tag that is used
     * @returns {Promise} The image has been saved when the promise is resoled
     * @private
     */
    _saveCroppedScreenshot(bufferedScreenshot, folder, rectangles, tag) {
        return new PNGImage({
            imagePath: bufferedScreenshot,
            imageOutputPath: path.join(folder, this._formatFileName(this.formatString, tag)),
            cropImage: rectangles
        }).runWithPromise();
    }

    /**
     * Takes a screenshot and saves it with a given tag
     * @param {string} folder the path to the folder to save the image to
     * @param {string} tag The tag that is used
     * @returns {Promise} The images has been saved when the promise is resolved
     * @private
     */
    _saveScreenshot(folder, tag) {
        return browser.takeScreenshot()
            .then(image => {
                return new PNGImage({
                    imagePath: new Buffer(image, 'base64'),
                    imageOutputPath: path.join(folder, this._formatFileName(this.formatString, tag))
                }).runWithPromise();
            });
    }

    /**
     * Scroll to static horizontal and a given vertical coordinate on the page and return the current size of the screen
     * @param {number} verticalCoordinate The y-coordinate that needs to be scrolled to
     * @returns {Promise}
     * @private
     */
    _scrollToAndDetermineFullPageHeight(verticalCoordinate) {
        return browser.driver.executeAsyncScript(_scrollAndReturnFullPageHeight, verticalCoordinate, this.fullPageScrollTimeout);

        function _scrollAndReturnFullPageHeight(y, timeout, done) {
            var intervalId;

            window.scrollTo(0, y);
            intervalId = setTimeout(function () {
                clearInterval(intervalId);
                done(document.body.scrollHeight);
            }, timeout);
        }

    }

    /**
     * Scroll to a given vertical coordinate and save the screenshot
     * @param {number} verticalCoordinate The vertical coordinate that needs to be scrolled to
     * @param {string} tag The tag that is used
     * @param {number} part The part of the screen that is being processed
     * @returns {Promise}
     * @private
     */
    _scrollAndSave(verticalCoordinate, tag, part) {
        const currentVerticalCoordinate = (part - 1) * this.innerHeight;

        let actualFullPageHeight;
        let isLastScreenshot;

        return this._scrollToAndDetermineFullPageHeight(verticalCoordinate)
            .then(height => {
                actualFullPageHeight = height;
                return browser.takeScreenshot()
            })
            .then(screenshot => {
                const bufferedScreenshot = new Buffer(screenshot, 'base64');
                this.screenshotHeight = (bufferedScreenshot.readUInt32BE(20) / this.devicePixelRatio); // width = 16

                // For older webdriver of Firefox and IE11, they make "fullpage" screenshots
                const isLargeScreenshot = this.screenshotHeight > this.innerHeight;

                // Determine current fullpageheight
                if (isLargeScreenshot) {
                    this.fullPageHeight = this.screenshotHeight;
                } else {
                    // Value can be equal, or bigger due to for example lazyloading
                    this.fullPageHeight = actualFullPageHeight;
                }

                // Determine the crop height and postion from where to crop
                isLastScreenshot = this.innerHeight * part > this.fullPageHeight;
                const cropHeight = isLastScreenshot ? this.fullPageHeight - currentVerticalCoordinate : this.innerHeight;
                let cropTopPosition = isLastScreenshot ? this.innerHeight - cropHeight : 0;

                // large image screenshot
                if (isLargeScreenshot) {
                    cropTopPosition = isLastScreenshot ? currentVerticalCoordinate : verticalCoordinate;
                }

                const rectangles = this._multiplyObjectValuesAgainstDPR({
                    height: cropHeight,
                    width: this.clientWidth,
                    x: 0,
                    y: cropTopPosition
                });

                if (this.debug) {
                    console.log('\n####################################################');
                    console.log('OLD fullPageHeight = ', actualFullPageHeight);
                    console.log('NEW fullPageHeight = ', this.fullPageHeight);
                    console.log('this.screenshotHeight = ', this.screenshotHeight);
                    console.log('currentVerticalCoordinate = ', currentVerticalCoordinate);
                    console.log('verticalCoordinate = ', verticalCoordinate);
                    console.log('trying part =', part);
                    console.log(`this.innerHeight * part > this.fullPageHeight = ${this.innerHeight * part} > ${this.fullPageHeight}`);
                    console.log('cropHeight = ', cropHeight);
                    console.log('cropTopPosition = ', cropTopPosition);
                    console.log('rectangles =', rectangles);
                    console.log('####################################################\n');
                }

                return this._saveCroppedScreenshot(bufferedScreenshot, this.tempFullScreenFolder, rectangles, `${tag}-${part}`)
            })
            // Or compose and save the screenshot, or scroll and save again
            .then(() => isLastScreenshot ? this._composeAndSaveFullScreenshot(tag, part, 1) : this._scrollAndSave(this.innerHeight * part, tag, part + 1));
    }

    /**
     * Runs the comparison against an element
     *
     * @method checkElement
     *
     * @example
     * // default usage
     * browser.protractorImageComparison.checkElement(element(By.id('elementId')), 'imageA');
     * // blockout example
     * browser.protractorImageComparison.checkElement(element(By.id('elementId')), 'imageA', {blockOut: [{x: 10, y: 132, width: 100, height: 50}]});
     * // Add 15 px to top, right, bottom and left when the cut is calculated (it will automatically use the DPR)
<<<<<<< HEAD
     * browser.protractorImageComparison.saveElement(element(By.id('elementId')), 'imageA', {resizeDimensions: 15});
     * // Disable css animation on all elements
     * browser.protractorImageComparison.saveElement(element(By.id('elementId')), 'imageA', {disableCSSAnimation: true});
=======
     * browser.protractorImageComparison.checkElement(element(By.id('elementId')), 'imageA', {resizeDimensions: 15});
     * // Ignore antialiasing
     * browser.protractorImageComparison.checkElement(element(By.id('elementId')), 'imageA', {comparisonOptions: {ignoreAntialiasing: true}});
     * // Ignore colors
     * browser.protractorImageComparison.checkElement(element(By.id('elementId')), 'imageA', {comparisonOptions: {ignoreColors: true}});
>>>>>>> e150147d
     *
     * @param {Promise} element The ElementFinder that is used to get the position
     * @param {string} tag The tag that is used
     * @param {object} options non-default options
     * @param {object} options.blockOut blockout with x, y, width and height values
     * @param {int} options.resizeDimensions the value to increase the size of the element that needs to be saved
<<<<<<< HEAD
     * @param {boolean} options.disableCSSAnimation enable or disable CSS animation
=======
     * @param {object} options.comparisonOptions comparison options
     * @param {boolean} options.comparisonOptions.ignoreAntialiasing compare images an discard anti aliasing
     * @param {boolean} options.comparisonOptions.ignoreColors Even though the images are in colour, the comparison wil compare 2 black/white images
>>>>>>> e150147d
     * @return {Promise} When the promise is resolved it will return the percentage of the difference
     * @public
     */
    checkElement(element, tag, options) {
        const checkOptions = options || {},
            ignoreRectangles = 'blockOut' in checkOptions ? checkOptions.blockOut : [];
        let resembleOptions = checkOptions.comparisonOptions || this.comparisonOptions;
        if(!('ignoreAntialiasing' in resembleOptions)){
            resembleOptions.ignoreAntialiasing = this.comparisonOptions.ignoreAntialiasing;
        }
        if(!('ignoreColors' in resembleOptions)){
            resembleOptions.ignoreColors = this.comparisonOptions.ignoreColors;
        }

        resembleOptions.ignoreRectangles = ignoreRectangles;

        return this.saveElement(element, tag, checkOptions)
            .then(() => this._checkImageExists(tag))
            .then(() => {
                const imageComparisonPaths = this._determineImageComparisonPaths(tag);

                return new Promise(resolve => {
                    resembleJS(imageComparisonPaths.baselineImage, imageComparisonPaths.actualImage, resembleOptions)
                        .onComplete(data => {
                            if (Number(data.misMatchPercentage) > 0) {
                                data.getDiffImage().pack().pipe(fs.createWriteStream(imageComparisonPaths.imageDiffPath));
                            }
                            resolve(Number(data.misMatchPercentage));
                        });
                });
            });
    }

    /**
     * Runs the comparison against the fullpage screenshot
     *
     * @method checkFullPageScreenshot
     *
     * @example
     * // default
     * browser.protractorImageComparison.checkFullPageScreenshot('imageA');
     * // Blockout the statusbar
     * browser.protractorImageComparison.checkFullPageScreenshot('imageA', {blockOutStatusBar: true});
     * // Blockout a given region
     * browser.protractorImageComparison.checkFullPageScreenshot('imageA', {blockOut: [{x: 10, y: 132, width: 100, height: 50}]});
     * // Disable css animation on all elements
     * browser.protractorImageComparison.checkFullPageScreenshot('imageA', {disableCSSAnimation: true});
     * // Add timeout between scrolling and taking a screenshot
     * browser.protractorImageComparison.checkFullPageScreenshot('imageA',{fullPageScrollTimeout: 5000});
     *
     * @param {string} tag The tag that is used
     * @param {object} options (non-default) options
     * @param {boolean} options.blockOutStatusBar blockout the statusbar yes or no
     * @param {object} options.blockOut blockout with x, y, width and height values, it will override the global
     * @param {boolean} options.disableCSSAnimation enable or disable CSS animation
     * @param {int} options.fullPageScrollTimeout The time that needs to be waited when scrolling to a point and save the screenshot
     * @return {Promise} When the promise is resolved it will return the percentage of the difference
     * @public
     */
    checkFullPageScreenshot(tag, options) {
        const checkOptions = options || [];

        let ignoreRectangles = 'blockOut' in checkOptions ? options.blockOut : [];

        return this.saveFullPageScreenshot(tag, checkOptions)
            .then(() => this._checkImageExists(tag))
            .then(() => {
                const imageComparisonPaths = this._determineImageComparisonPaths(tag);

                return new Promise(resolve => {
                    ResembleJS(imageComparisonPaths.baselineImage)
                        .compareTo(imageComparisonPaths.actualImage)
                        .ignoreRectangles(ignoreRectangles)
                        .onComplete(data => {
                            if (Number(data.misMatchPercentage) > 0) {
                                data.getDiffImage().pack().pipe(fs.createWriteStream(imageComparisonPaths.imageDiffPath));
                            }
                            resolve(Number(data.misMatchPercentage));
                        });
                });
            })
    }

    /**
     * Runs the comparison against the screen
     *
     * @method checkScreen
     *
     * @example
     * // default
     * browser.protractorImageComparison.checkScreen('imageA');
     * // Blockout the statusbar
     * browser.protractorImageComparison.checkScreen('imageA', {blockOutStatusBar: true});
<<<<<<< HEAD
     * // Disable css animation on all elements
     * browser.protractorImageComparison.checkScreen('imageA', {disableCSSAnimation: true});
=======
     * // Blockout a given region
     * browser.protractorImageComparison.checkScreen('imageA', {blockOut: [{x: 10, y: 132, width: 100, height: 50}]});
     * // Ignore antialiasing
     * browser.protractorImageComparison.checkScreen('imageA', {comparisonOptions: {ignoreAntialiasing: true}});
     * // Ignore colors
     * browser.protractorImageComparison.checkScreen('imageA', {comparisonOptions: {ignoreColors: true}});
>>>>>>> e150147d
     *
     * @param {string} tag The tag that is used
     * @param {object} options (non-default) options
     * @param {boolean} options.blockOutStatusBar blockout the statusbar yes or no
     * @param {object} options.blockOut blockout with x, y, width and height values, it will override the global
<<<<<<< HEAD
     * @param {boolean} options.disableCSSAnimation enable or disable CSS animation
=======
     * @param {object} options.comparisonOptions comparison options
     * @param {boolean} options.comparisonOptions.ignoreAntialiasing compare images an discard anti aliasing
     * @param {boolean} options.comparisonOptions.ignoreColors Even though the images are in colour, the comparison wil compare 2 black/white images
>>>>>>> e150147d
     * @return {Promise} When the promise is resolved it will return the percentage of the difference
     * @public
     */
    checkScreen(tag, options) {
        const checkOptions = options || {},
            blockOutStatusBar = checkOptions.blockOutStatusBar || checkOptions.blockOutStatusBar === false ? checkOptions.blockOutStatusBar : this.blockOutStatusBar;

        let resembleOptions = checkOptions.comparisonOptions || this.comparisonOptions;
        let ignoreRectangles = 'blockOut' in checkOptions ? checkOptions.blockOut : [];


        if(!('ignoreAntialiasing' in resembleOptions)){
            resembleOptions.ignoreAntialiasing = this.comparisonOptions.ignoreAntialiasing;
        }
        if(!('ignoreColors' in resembleOptions)){
            resembleOptions.ignoreColors = this.comparisonOptions.ignoreColors;
        }

        return this.saveScreen(tag, checkOptions)
            .then(() => this._checkImageExists(tag))
            .then(() => {
                const imageComparisonPaths = this._determineImageComparisonPaths(tag);

                if (this._isMobile() && blockOutStatusBar) {
                    const statusBarHeight = this._isAndroid() ? this.androidOffsets.statusBar : this.iosOffsets.statusBar,
                        statusBarBlockOut = this._multiplyObjectValuesAgainstDPR({
                            x: 0,
                            y: 0,
                            height: statusBarHeight,
                            width: this.width
                        });
                    ignoreRectangles.push(statusBarBlockOut);
                }

                resembleOptions.ignoreRectangles = ignoreRectangles;

                return new Promise(resolve => {
                    resembleJS(imageComparisonPaths.baselineImage, imageComparisonPaths.actualImage, resembleOptions)
                        .onComplete(data => {
                            if (Number(data.misMatchPercentage) > 0) {
                                data.getDiffImage().pack().pipe(fs.createWriteStream(imageComparisonPaths.imageDiffPath));
                            }
                            resolve(Number(data.misMatchPercentage));
                        });
                });
            });
    }

    /**
     * Saves an image of the screen element
     *
     * @method saveElement
     *
     * @example
     * // Default
     * browser.protractorImageComparison.saveElement(element(By.id('elementId')), 'imageA');
     * // Add 15 px to top, right, bottom and left when the cut is calculated (it will automatically use the DPR)
     * browser.protractorImageComparison.saveElement(element(By.id('elementId')), 'imageA', {resizeDimensions: 15});
     * // Disable css animation on all elements
     * browser.protractorImageComparison.saveElement(element(By.id('elementId')), 'imageA', {disableCSSAnimation: true});
     *
     * @param {Promise} element The ElementFinder that is used to get the position
     * @param {string} tag The tag that is used
     * @param {object} options (non-default) options
     * @param {int} options.resizeDimensions the value to increase the size of the element that needs to be saved
     * @param {boolean} options.disableCSSAnimation enable or disable CSS animation
     * @returns {Promise} The images has been saved when the promise is resolved
     * @public
     */
    saveElement(element, tag, options) {
        let saveOptions = options || [],
            bufferedScreenshot;

        this.resizeDimensions = saveOptions.resizeDimensions ? saveOptions.resizeDimensions : this.resizeDimensions;
        this.disableCSSAnimation = saveOptions.disableCSSAnimation || saveOptions.disableCSSAnimation === false ? saveOptions.disableCSSAnimation : this.disableCSSAnimation;

        return this._getInstanceData()
            .then(()=> browser.takeScreenshot())
            .then(screenshot => {
                bufferedScreenshot = new Buffer(screenshot, 'base64');
                this.screenshotHeight = (bufferedScreenshot.readUInt32BE(20) / this.devicePixelRatio); // width = 16

                return this._determineRectangles(element);
            })
            .then(rectangles => this._saveCroppedScreenshot(bufferedScreenshot, this.actualFolder, rectangles, tag));
    }

    /**
     * Saves a full page image of the screen
     *
     * @method saveFullPageScreenshot
     *
     * @example
     * // Default
     * browser.protractorImageComparison.saveFullPageScreenshot('imageA');
     * // Disable css animation on all elements
     * browser.protractorImageComparison.saveFullPageScreenshot('imageA',{disableCSSAnimation: true});
     * // Add timeout between scrolling and taking a screenshot
     * browser.protractorImageComparison.saveFullPageScreenshot('imageA',{fullPageScrollTimeout: 5000});
     *
     * @param {string} tag The tag that is used
     * @param {object} options (non-default) options
     * @param {int} options.fullPageScrollTimeout The time that needs to be waited when scrolling to a point and save the screenshot
     * @param {boolean} options.disableCSSAnimation enable or disable CSS animation
     * @returns {Promise} The image has been saved when the promise is resolved
     * @public
     */
    saveFullPageScreenshot(tag, options) {
        let saveOptions = options || [];

        this.fullPageScrollTimeout = saveOptions.fullPageScrollTimeout && parseInt(saveOptions.fullPageScrollTimeout, 10) > this.fullPageScrollTimeout ? saveOptions.fullPageScrollTimeout : this.fullPageScrollTimeout;
        this.disableCSSAnimation = saveOptions.disableCSSAnimation || saveOptions.disableCSSAnimation === false ? saveOptions.disableCSSAnimation : this.disableCSSAnimation;

        // Start scrolling at y=0
        return this._getInstanceData()
            .then(()=> this._scrollAndSave(0, tag, 1));
    }

    /**
     * Saves an image of the screen
     *
     * @method saveScreen
     *
     * @example
     * // Default
     * browser.protractorImageComparison.saveScreen('imageA');
     * // Disable css animation on all elements
     * browser.protractorImageComparison.saveScreen('imageA',{disableCSSAnimation: true});
     *
     * @param {string} tag The tag that is used
     * @param {object} options (non-default) options
     * @param {boolean} options.disableCSSAnimation enable or disable CSS animation
     * @returns {Promise} The image has been saved when the promise is resolved
     * @public
     */
    saveScreen(tag, options) {
        let saveOptions = options || [];

        this.disableCSSAnimation = saveOptions.disableCSSAnimation || saveOptions.disableCSSAnimation === false ? saveOptions.disableCSSAnimation : this.disableCSSAnimation;

        return this._getInstanceData()
            .then(() => this._saveScreenshot(this.actualFolder, tag));
    }
}

module.exports = protractorImageComparison;<|MERGE_RESOLUTION|>--- conflicted
+++ resolved
@@ -6,12 +6,8 @@
     mkdirp = require('mkdirp'),
     path = require('path'),
     PNGImage = require('png-image'),
-<<<<<<< HEAD
     PNGJSImage = require('pngjs-image'),
-    ResembleJS = require('./lib/resemble');
-=======
     resembleJS = require('./lib/resemble');
->>>>>>> e150147d
 
 /**
  * image-diff protractor plugin class
@@ -672,30 +668,24 @@
      * // blockout example
      * browser.protractorImageComparison.checkElement(element(By.id('elementId')), 'imageA', {blockOut: [{x: 10, y: 132, width: 100, height: 50}]});
      * // Add 15 px to top, right, bottom and left when the cut is calculated (it will automatically use the DPR)
-<<<<<<< HEAD
      * browser.protractorImageComparison.saveElement(element(By.id('elementId')), 'imageA', {resizeDimensions: 15});
+     * browser.protractorImageComparison.checkElement(element(By.id('elementId')), 'imageA', {resizeDimensions: 15});
      * // Disable css animation on all elements
      * browser.protractorImageComparison.saveElement(element(By.id('elementId')), 'imageA', {disableCSSAnimation: true});
-=======
-     * browser.protractorImageComparison.checkElement(element(By.id('elementId')), 'imageA', {resizeDimensions: 15});
      * // Ignore antialiasing
      * browser.protractorImageComparison.checkElement(element(By.id('elementId')), 'imageA', {comparisonOptions: {ignoreAntialiasing: true}});
      * // Ignore colors
      * browser.protractorImageComparison.checkElement(element(By.id('elementId')), 'imageA', {comparisonOptions: {ignoreColors: true}});
->>>>>>> e150147d
      *
      * @param {Promise} element The ElementFinder that is used to get the position
      * @param {string} tag The tag that is used
      * @param {object} options non-default options
      * @param {object} options.blockOut blockout with x, y, width and height values
      * @param {int} options.resizeDimensions the value to increase the size of the element that needs to be saved
-<<<<<<< HEAD
      * @param {boolean} options.disableCSSAnimation enable or disable CSS animation
-=======
      * @param {object} options.comparisonOptions comparison options
      * @param {boolean} options.comparisonOptions.ignoreAntialiasing compare images an discard anti aliasing
      * @param {boolean} options.comparisonOptions.ignoreColors Even though the images are in colour, the comparison wil compare 2 black/white images
->>>>>>> e150147d
      * @return {Promise} When the promise is resolved it will return the percentage of the difference
      * @public
      */
@@ -703,6 +693,7 @@
         const checkOptions = options || {},
             ignoreRectangles = 'blockOut' in checkOptions ? checkOptions.blockOut : [];
         let resembleOptions = checkOptions.comparisonOptions || this.comparisonOptions;
+
         if(!('ignoreAntialiasing' in resembleOptions)){
             resembleOptions.ignoreAntialiasing = this.comparisonOptions.ignoreAntialiasing;
         }
@@ -745,6 +736,10 @@
      * browser.protractorImageComparison.checkFullPageScreenshot('imageA', {disableCSSAnimation: true});
      * // Add timeout between scrolling and taking a screenshot
      * browser.protractorImageComparison.checkFullPageScreenshot('imageA',{fullPageScrollTimeout: 5000});
+     * // Ignore antialiasing
+     * browser.protractorImageComparison.checkFullPageScreenshot('imageA', {comparisonOptions: {ignoreAntialiasing: true}});
+     * // Ignore colors
+     * browser.protractorImageComparison.checkFullPageScreenshot('imageA', {comparisonOptions: {ignoreColors: true}});
      *
      * @param {string} tag The tag that is used
      * @param {object} options (non-default) options
@@ -756,9 +751,18 @@
      * @public
      */
     checkFullPageScreenshot(tag, options) {
-        const checkOptions = options || [];
-
-        let ignoreRectangles = 'blockOut' in checkOptions ? options.blockOut : [];
+        const checkOptions = options || [],
+            ignoreRectangles = 'blockOut' in checkOptions ? checkOptions.blockOut : [];
+        let resembleOptions = checkOptions.comparisonOptions || this.comparisonOptions;
+
+        if(!('ignoreAntialiasing' in resembleOptions)){
+            resembleOptions.ignoreAntialiasing = this.comparisonOptions.ignoreAntialiasing;
+        }
+        if(!('ignoreColors' in resembleOptions)){
+            resembleOptions.ignoreColors = this.comparisonOptions.ignoreColors;
+        }
+
+        resembleOptions.ignoreRectangles = ignoreRectangles;
 
         return this.saveFullPageScreenshot(tag, checkOptions)
             .then(() => this._checkImageExists(tag))
@@ -766,9 +770,7 @@
                 const imageComparisonPaths = this._determineImageComparisonPaths(tag);
 
                 return new Promise(resolve => {
-                    ResembleJS(imageComparisonPaths.baselineImage)
-                        .compareTo(imageComparisonPaths.actualImage)
-                        .ignoreRectangles(ignoreRectangles)
+                    resembleJS(imageComparisonPaths.baselineImage,imageComparisonPaths.actualImage, resembleOptions)
                         .onComplete(data => {
                             if (Number(data.misMatchPercentage) > 0) {
                                 data.getDiffImage().pack().pipe(fs.createWriteStream(imageComparisonPaths.imageDiffPath));
@@ -789,29 +791,23 @@
      * browser.protractorImageComparison.checkScreen('imageA');
      * // Blockout the statusbar
      * browser.protractorImageComparison.checkScreen('imageA', {blockOutStatusBar: true});
-<<<<<<< HEAD
+     * // Blockout a given region
+     * browser.protractorImageComparison.checkScreen('imageA', {blockOut: [{x: 10, y: 132, width: 100, height: 50}]});
      * // Disable css animation on all elements
      * browser.protractorImageComparison.checkScreen('imageA', {disableCSSAnimation: true});
-=======
-     * // Blockout a given region
-     * browser.protractorImageComparison.checkScreen('imageA', {blockOut: [{x: 10, y: 132, width: 100, height: 50}]});
      * // Ignore antialiasing
      * browser.protractorImageComparison.checkScreen('imageA', {comparisonOptions: {ignoreAntialiasing: true}});
      * // Ignore colors
      * browser.protractorImageComparison.checkScreen('imageA', {comparisonOptions: {ignoreColors: true}});
->>>>>>> e150147d
      *
      * @param {string} tag The tag that is used
      * @param {object} options (non-default) options
      * @param {boolean} options.blockOutStatusBar blockout the statusbar yes or no
      * @param {object} options.blockOut blockout with x, y, width and height values, it will override the global
-<<<<<<< HEAD
      * @param {boolean} options.disableCSSAnimation enable or disable CSS animation
-=======
      * @param {object} options.comparisonOptions comparison options
      * @param {boolean} options.comparisonOptions.ignoreAntialiasing compare images an discard anti aliasing
      * @param {boolean} options.comparisonOptions.ignoreColors Even though the images are in colour, the comparison wil compare 2 black/white images
->>>>>>> e150147d
      * @return {Promise} When the promise is resolved it will return the percentage of the difference
      * @public
      */
