--- conflicted
+++ resolved
@@ -254,17 +254,7 @@
         compareOptions.ignoreColors = 'ignoreColors' in compareOptions ? compareOptions.ignoreColors : this.ignoreColors;
         compareOptions.ignoreRectangles = 'ignoreRectangles' in compareOptions ? compareOptions.ignoreRectangles.push(ignoreRectangles) : ignoreRectangles;
 
-<<<<<<< HEAD
-        if (this.debug) {
-            console.log('\n####################################################');
-            console.log('compareOptions = ', compareOptions);
-            console.log('####################################################\n');
-        }
-
-        if (this._isMobile() && this.nativeWebScreenshot && compareOptions.isScreen && blockOutStatusBar) {
-=======
         if (this._isMobile() && ((this.nativeWebScreenshot && compareOptions.isScreen) || (this._isIOS())) && blockOutStatusBar) {
->>>>>>> a9fc89c2
             const statusBarHeight = this._isAndroid() ? this.androidOffsets.statusBar : this.iosOffsets.statusBar,
                 statusBarBlockOut = [this._multiplyObjectValuesAgainstDPR({
                     x: 0,
@@ -276,7 +266,7 @@
             compareOptions.ignoreRectangles = statusBarBlockOut;
         }
 
-        if(this.debug){
+        if (this.debug) {
             console.log('\n####################################################');
             console.log('compareOptions = ', compareOptions);
             console.log('####################################################\n');
@@ -748,7 +738,7 @@
                 return this._saveCroppedScreenshot(bufferedScreenshot, this.tempFullScreenFolder, rectangles, `${tag}-${part}`)
             })
             // Or compose and save the screenshot, or scroll and save again
-            .then(() => isLastScreenshot ? this._composeAndSaveFullScreenshot(tag, part, 1) : this._scrollAndSave((this.innerHeight- this.chromeShadowPadding) * part, tag, part + 1));
+            .then(() => isLastScreenshot ? this._composeAndSaveFullScreenshot(tag, part, 1) : this._scrollAndSave((this.innerHeight - this.chromeShadowPadding) * part, tag, part + 1));
     }
 
     /**
